--- conflicted
+++ resolved
@@ -62,27 +62,15 @@
 
     # Stage Variables, defaults
     prefix = ''
-<<<<<<< HEAD
-    api_url = 'https://api.door43.org'
-    pre_convert_bucket_name = 'tx-webhook-client'
-    cdn_bucket_name = 'cdn.door43.org'
-    door43_bucket_name = 'door43.org'
-    gitea_password = os.environ['GITEA_PASSWORD']
-    gitea_user = os.environ['GITEA_USER']
-    gitea_url = 'https://git.door43.org'
-    gitea_domain = 'git.door43.org'
-    gitea_ip_address = '127.0.0.1'
-=======
     api_url = os.getenv('API_URL', 'https://api.door43.org')
     pre_convert_bucket_name = os.getenv('PRE_CONVERT_BUCKET_NAME', 'tx-webhook-client')
     cdn_bucket_name = os.getenv('CD_BUCKET_NAME', 'cdn.door43.org')
-    door43_bucket_name = os.getenv('DOOR$#_BUCKET_NAME', 'door43.org')
-    gogs_user = os.getenv('GOGS_USER', None)
-    gogs_user_token = os.getenv('GOGS_USER_TOKEN', None)
-    gogs_url = os.getenv('GOGS_URL', 'https://git.door43.org')
-    gogs_domain_name = os.getenv('GOGS_DOMAIN_NAME', 'git.door43.org')
-    gogs_ip_address = os.getenv('GOGS_IP_ADDRESS', '127.0.0.1')
->>>>>>> 3e90472b
+    door43_bucket_name = os.getenv('DOOR_BUCKET_NAME', 'door43.org')
+    gitea_user = os.getenv('GITEA_USER', None)
+    gitea_password = os.getenv('GITEA_PASSWORD', None)
+    gitea_url = os.getenv('GITEA_URL', 'https://git.door43.org')
+    gitea_domain = os.getenv('GITEA_DOMAIN', 'git.door43.org')
+    gitea_ip_address = os.getenv('GITEA_IP_ADDRESS', '127.0.0.1')
     module_table_name = 'modules'
     language_stats_table_name = 'language-stats'
     linter_messaging_name = 'linter_complete'
@@ -139,7 +127,6 @@
                                 aws_secret_access_key=cls.aws_secret_access_key,
                                 region_name=cls.aws_region_name)
         cls.watchtower_log_handler = CloudWatchLogHandler(boto3_session=boto3_session,
-                                                          # use_queues=False, # Because this forked process is quite transient
                                                           log_group=log_group_name,
                                                           stream_name=cls.name)
         setup_logger(cls.logger, cls.watchtower_log_handler,
