name: Deploy image to Docker

on:
  push:
    branches:
      - master
      - develop
<<<<<<< HEAD
    tags:
      - v*
=======
      - release/**
>>>>>>> a914e65a
  release:
    types: [published]

jobs:
  deploy-docker:
    name: Build & Deploy image to Docker Hub
    runs-on: ubuntu-latest
    steps:
      - name: Checkout
        uses: actions/checkout@v2
        with:
          fetch-depth: 0
          lfs: true

      - name: Prepare Variables
        id: vars
        shell: bash
        run: |
          REF=`echo ${GITHUB_REF} | cut -d "/" -f3-`
          echo "REF=${REF}"
          DOCKER_TAGS=$REF
          DOCKER_FILE=Dockerfile-masterBranch
          if [[ "${GITHUB_REF}" =~ refs\/tags\/v[0-9]+\.[0-9]+\.[0-9]+[a-z]* ]]; then
            # GITHUB_REF matches refs/tags/v\d+.\d+.\d+ so its a release tag
            PATCH_VERSION=${REF#v}
            MINOR_VERSION=`echo ${PATCH_VERSION} | cut -f1,2 -d'.'`
            MAJOR_VERSION=`echo ${MINOR_VERSION} | cut -f1 -d'.'`
            DOCKER_TAGS="latest,${MAJOR_VERSION},${MINOR_VERSION},${PATCH_VERSION}"
          elif [[ "${GITHUB_REF}" =~ refs\/heads\/release\/v.* ]]; then
            # REF is a release branch so is a beta, qa or latest of this minor version
            DOCKER_TAGS="latest-qa"
          elif [[ "${GITHUB_REF}" =~ refs\/heads\/(master|develop) ]]; then
            DOCKER_FILE="Dockerfile-${REF}Branch"
          fi
          echo "SETTING DOCKER_TAGS: ${DOCKER_TAGS}"
          echo "DOCKER_TAGS=${DOCKER_TAGS}" >> $GITHUB_ENV
          echo ::set-output name=docker_tags::${DOCKER_TAGS}
          echo "SETTING DOCKER_FILE: ${DOCKER_FILE}"
          echo "DOCKER_FILE=${DOCKER_FILE}" >> $GITHUB_ENV
          echo ::set-output name=docker_file::${DOCKER_FILE}

      - name: Debug
        shell: bash
        run: |
          echo "GITHUB_REF: " ${GITHUB_REF}
          echo "DOCKER_TAGS: " ${{ env.DOCKER_TAGS }}
          echo "DOCKER_FILE: " ${{ env.DOCKER_FILE }}
          echo "steps.vars.outputs.docker_tags:" ${{ steps.vars.outputs.docker_tags }}
          echo "steps.vars.outputs.docker_file:" ${{ steps.vars.outputs.docker_file }}

      - name: Publish Docker Github Action
        uses: elgohr/Publish-Docker-Github-Action@master
        with:
          workdir: .
          name: unfoldingword/door43_catalog_job_handler
          username: ${{ secrets.DOCKER_USERNAME }}
          password: ${{ secrets.DOCKER_PASSWORD }}
          dockerfile: ${{ steps.vars.outputs.docker_file }}
          tags: ${{ steps.vars.outputs.docker_tags }}<|MERGE_RESOLUTION|>--- conflicted
+++ resolved
@@ -5,12 +5,7 @@
     branches:
       - master
       - develop
-<<<<<<< HEAD
-    tags:
-      - v*
-=======
       - release/**
->>>>>>> a914e65a
   release:
     types: [published]
 
